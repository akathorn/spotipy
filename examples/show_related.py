
# shows related artists for the given seed artist

from spotipy.oauth2 import SpotifyClientCredentials
import spotipy
from spotipy.oauth2 import SpotifyClientCredentials
import sys

if len(sys.argv) > 1:
    artist_name = sys.argv[1]
else:
    artist_name = 'weezer'

<<<<<<< HEAD
=======

>>>>>>> 7229cc4e
client_credentials_manager = SpotifyClientCredentials()
sp = spotipy.Spotify(client_credentials_manager=client_credentials_manager)
result = sp.search(q='artist:' + artist_name, type='artist')
try:
    name = result['artists']['items'][0]['name']
    uri = result['artists']['items'][0]['uri']

    related = sp.artist_related_artists(uri)
    print('Related artists for', name)
    for artist in related['artists']:
        print('  ', artist['name'])
except BaseException:
    print("usage show_related.py [artist-name]")<|MERGE_RESOLUTION|>--- conflicted
+++ resolved
@@ -3,7 +3,6 @@
 
 from spotipy.oauth2 import SpotifyClientCredentials
 import spotipy
-from spotipy.oauth2 import SpotifyClientCredentials
 import sys
 
 if len(sys.argv) > 1:
@@ -11,10 +10,6 @@
 else:
     artist_name = 'weezer'
 
-<<<<<<< HEAD
-=======
-
->>>>>>> 7229cc4e
 client_credentials_manager = SpotifyClientCredentials()
 sp = spotipy.Spotify(client_credentials_manager=client_credentials_manager)
 result = sp.search(q='artist:' + artist_name, type='artist')
