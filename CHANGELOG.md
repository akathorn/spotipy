--- conflicted
+++ resolved
@@ -5,8 +5,24 @@
 The format is based on [Keep a Changelog](https://keepachangelog.com/en/1.0.0/),
 and this project adheres to [Semantic Versioning](https://semver.org/spec/v2.0.0.html).
 
-<<<<<<< HEAD
-## Unreleased
+## Unreleased [3.0.0-alpha]
+
+While this is unreleased, please only add v3 features here. Rebasing master onto v3 doesn't require a changelog update.
+
+### Added
+
+* `Scope` - An enum which contains all of the authorization scopes (see [here](https://github.com/plamere/spotipy/issues/652#issuecomment-797461311)).
+
+### Changed
+
+* Made `CacheHandler` an abstract base class
+
+* Modified the return structure of the `audio_features` function (wrapping the [Get Audio Features for Several Tracks](https://developer.spotify.com/documentation/web-api/reference/#endpoint-get-several-audio-features) API) to conform to the return structure of the similar methods listed below. The functions wrapping these APIs do not unwrap the single key JSON response, and this is currently the only function that does this.
+    * [Get Several Tracks](https://developer.spotify.com/documentation/web-api/reference/#endpoint-get-several-tracks)
+    * [Get Multiple Artists](https://developer.spotify.com/documentation/web-api/reference/#endpoint-get-multiple-artists)
+    * [Get Multiple Albums](https://developer.spotify.com/documentation/web-api/reference/#endpoint-get-multiple-albums)
+
+## Unreleased [2.x.x]
 
 ### Added
 
@@ -17,27 +33,6 @@
 * Fixed a bug in `CacheFileHandler.__init__`: The documentation says that the username will be retrieved from the environment, but it wasn't.
 
 ## [2.18.0] - 2021-04-13
-=======
-## Unreleased [3.0.0-alpha]
-
-While this is unreleased, please only add v3 features here.
-Rebasing master onto v3 doesn't require a changelog update.
-
-### Added
-
-* `Scope` - An enum which contains all of the authorization scopes (see [here](https://github.com/plamere/spotipy/issues/652#issuecomment-797461311)).
-
-### Changed
-
-* Made `CacheHandler` an abstract base class
-
-* Modified the return structure of the `audio_features` function (wrapping the [Get Audio Features for Several Tracks](https://developer.spotify.com/documentation/web-api/reference/#endpoint-get-several-audio-features) API) to conform to the return structure of the similar methods listed below. The functions wrapping these APIs do not unwrap the single key JSON response, and this is currently the only function that does this.
-     * [Get Several Tracks](https://developer.spotify.com/documentation/web-api/reference/#endpoint-get-several-tracks)
-     * [Get Multiple Artists](https://developer.spotify.com/documentation/web-api/reference/#endpoint-get-multiple-artists)
-     * [Get Multiple Albums](https://developer.spotify.com/documentation/web-api/reference/#endpoint-get-multiple-albums)
-
-## Unreleased [2.x.x]
->>>>>>> 4fe6350c
 
 ### Added
 
@@ -57,19 +52,9 @@
 ### Fixed
 
 * Fixed the bugs in `SpotifyOAuth.refresh_access_token` and `SpotifyPKCE.refresh_access_token` which raised the incorrect exception upon receiving an error response from the server. This addresses #645.
-<<<<<<< HEAD
 * Fixed a bug in `RequestHandler.do_GET` in which the non-existent `state` attribute of  `SpotifyOauthError` is accessed. This bug occurs when the user clicks "cancel" in the permissions dialog that opens in the browser.
 * Cleaned up the documentation for `SpotifyClientCredentials.__init__`, `SpotifyOAuth.__init__`, and `SpotifyPKCE.__init__`.
 
-=======
-
-* Fixed a bug in `RequestHandler.do_GET` in which the non-existent `state` attribute of  `SpotifyOauthError` is accessed. This bug occurs when the user clicks "cancel" in the permissions dialog that opens in the browser.
-
-* Cleaned up the documentation for `SpotifyClientCredentials.__init__`, `SpotifyOAuth.__init__`, and `SpotifyPKCE.__init__`.
-
-    
-
->>>>>>> 4fe6350c
 ## [2.17.1] - 2021-02-28
 
 ### Fixed
@@ -124,7 +109,7 @@
 ### Added
 
 - `SpotifyPKCE.parse_auth_response_url`, mirroring that method in
- `SpotifyOAuth`
+    `SpotifyOAuth`
 
 ### Changed
 
@@ -133,7 +118,7 @@
 ### Fixed
 
 - Using `SpotifyPKCE.get_authorization_url` will now generate a code
- challenge if needed
+    challenge if needed
 
 ## [2.14.0] - 2020-08-29
 
@@ -141,9 +126,9 @@
 
  - (experimental) Support to search multiple/all markets at once.
  - Support to test whether the current user is following certain
- users or artists
+    users or artists
  - Proper replacements for all deprecated playlist endpoints
- (See https://developer.spotify.com/community/news/2018/06/12/changes-to-playlist-uris/ and below)
+    (See https://developer.spotify.com/community/news/2018/06/12/changes-to-playlist-uris/ and below)
 - Allow for OAuth 2.0 authorization by instructing the user to open the URL in a browser instead of opening the browser.
 - Reason for 403 error in SpotifyException
 - Support for the PKCE Auth Flow
@@ -161,15 +146,16 @@
 - `user_playlist_replace_tracks` in favor of `playlist_replace_items`
 - `user_playlist_reorder_tracks` in favor of `playlist_reorder_items`
 - `user_playlist_remove_all_occurrences_of_tracks` in favor of
- `playlist_remove_all_occurrences_of_items`
+    `playlist_remove_all_occurrences_of_items`
 - `user_playlist_remove_specific_occurrences_of_tracks` in favor of
- `playlist_remove_specific_occurrences_of_items`
+    `playlist_remove_specific_occurrences_of_items`
 - `user_playlist_follow_playlist` in favor of
- `current_user_follow_playlist`
+    `current_user_follow_playlist`
 - `user_playlist_is_following` in favor of `playlist_is_following`
 - `playlist_tracks` in favor of `playlist_items`
 
 ### Fixed
+
 - fixed issue where episode URIs were being converted to track URIs in playlist calls
 
 ## [2.13.0] - 2020-06-25
@@ -177,12 +163,12 @@
 ### Added
 
  - Added `SpotifyImplicitGrant` as an auth manager option. It provides
- user authentication without a client secret but sacrifices the ability
-   to refresh the token without user input. (However, read the class
-   docstring for security advisory.)
+    user authentication without a client secret but sacrifices the ability
+    to refresh the token without user input. (However, read the class
+    docstring for security advisory.)
  - Added built-in verification of the `state` query parameter
  - Added two new attributes: error and error_description to `SpotifyOauthError` exception class to show
-   authorization/authentication web api errors details.
+    authorization/authentication web api errors details.
  - Added `SpotifyStateError` subclass of `SpotifyOauthError`
  - Allow extending `SpotifyClientCredentials` and `SpotifyOAuth`
  - Added the market paramter to `album_tracks`
@@ -206,10 +192,10 @@
 ### Changed
 
  - Updated the documentation to give more details on the authorization process and reflect
-   2020 Spotify Application jargon and practices.
+    2020 Spotify Application jargon and practices.
 
  - The local webserver is only started for localhost redirect_uri which specify a port,
-   i.e. it is started for `http://localhost:8080` or `http://127.0.0.1:8080`, not for `http://localhost`.
+    i.e. it is started for `http://localhost:8080` or `http://127.0.0.1:8080`, not for `http://localhost`.
 
 ### Fixed
 
@@ -278,6 +264,7 @@
  - Optional `show_dialog` parameter to be passed to `SpotifyOAuth`
 
 ### Changed
+
   - Both `SpotifyClientCredentials` and `SpotifyOAuth` inherit from a common `SpotifyAuthBase` which handles common parameters and logics.
 
 ## [2.7.1] - 2020-01-20
@@ -321,16 +308,19 @@
 ## [2.6.1] - 2020-01-13
 
 ### Fixed
+
  - Fixed inconsistent behaviour with some API methods when
-   a full HTTP URL is passed.
+    a full HTTP URL is passed.
  - Fixed invalid calls to logging warn method
 
 ### Removed
+
  - `mock` no longer needed for install. Only used in `tox`.
 
 ## [2.6.0] - 2020-01-12
 
 ### Added
+
  - Support for `playlist` to get a playlist without specifying a user
  - Support for `current_user_saved_albums_delete`
  - Support for `current_user_saved_albums_contains`
@@ -339,95 +329,126 @@
  - Lint with flake8 using Github action
 
 ### Changed
+
  - Fix typos in doc
  - Start following [SemVer](https://semver.org) properly
 
 ## [2.5.0] - 2020-01-11
+
 Added follow and player endpoints
 
 ## [2.4.4] - 2017-01-04
+
 Python 3 fix
 
 ## [2.4.3] - 2017-01-02
+
 Fixed proxy issue in standard auth flow
 
 ## [2.4.2] - 2017-01-02
+
 Support getting audio features for a single track
 
 ## [2.4.1] - 2017-01-02
+
 Incorporated proxy support
 
 ## [2.4.0] - 2016-12-31
+
 Incorporated a number of PRs
 
 ## [2.3.8] - 2016-03-31
+
 Added recs, audio features, user top lists
 
 ## [2.3.7] - 2015-08-10
+
 Added current_user_followed_artists
 
 ## [2.3.6] - 2015-06-03
+
 Support for offset/limit with album_tracks API
 
 ## [2.3.5] - 2015-04-28
+
 Fixed bug in auto retry logic
 
 ## [2.3.3] - 2015-04-01
+
 Aadded client credential flow
 
 ## [2.3.2] - 2015-03-31
+
 Added auto retry logic
 
 ## [2.3.0] - 2015-01-05
+
 Added session support added by akx.
 
 ## [2.2.0] - 2014-11-15
+
 Added support for user_playlist_tracks
 
 ## [2.1.0] - 2014-10-25
+
 Added support for new_releases and featured_playlists
 
 ## [2.0.2] - 2014-08-25
+
 Moved to spotipy at pypi
 
 ## [1.2.0] - 2014-08-22
+
 Upgraded APIs and docs to make it be a real library
 
 ## [1.310.0] - 2014-08-20
+
 Added playlist replace and remove methods. Added auth tests. Improved API docs
 
 ## [1.301.0] - 2014-08-19
+
 Upgraded version number to take precedence over previously botched release (sigh)
 
 ## [1.50.0] - 2014-08-14
+
 Refactored util out of examples and into the main package
 
 ## [1.49.0] - 2014-07-23
+
 Support for "Your Music" tracks (add, delete, get), with examples
 
 ## [1.45.0] - 2014-07-07
+
 Support for related artists endpoint. Don't use cache auth codes when scope changes
 
 ## [1.44.0] - 2014-07-03
+
 Added show tracks.py example
 
 ## [1.43.0] - 2014-06-27
+
 Fixed JSON handling issue
 
 ## [1.42.0] - 2014-06-19
+
 Removed dependency on simplejson
 
 ## [1.40.0] - 2014-06-12
+
 Initial public release.
 
 ## [1.4.2] - 2014-06-21
+
 Added support for retrieving starred playlists
 
 ## [1.1.0] - 2014-06-17
+
 Updates to match released API
 
 ## [1.1.0] - 2014-05-18
+
 Repackaged for saner imports
 
 ## [1.0.0] - 2017-04-05
+
 Initial release